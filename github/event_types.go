--- conflicted
+++ resolved
@@ -935,24 +935,7 @@
 	Action *string `json:"action,omitempty"`
 
 	//The security alert of the vulnerable dependency.
-<<<<<<< HEAD
-	Alert *struct {
-		ID                       *int64     `json:"id,omitempty"`
-		AffectedRange            *string    `json:"affected_range,omitempty"`
-		AffectedPackageName      *string    `json:"affected_package_name,omitempty"`
-		ExternalReference        *string    `json:"external_reference,omitempty"`
-		ExternalIdentifier       *string    `json:"external_identifier,omitempty"`
-		GitHubSecurityAdvisoryID *string    `json:"ghsa_id,omitempty"`
-		Severity                 *string    `json:"severity,omitempty"`
-		CreatedAt                *Timestamp `json:"created_at,omitempty"`
-		FixedIn                  *string    `json:"fixed_in,omitempty"`
-		Dismisser                *User      `json:"dismisser,omitempty"`
-		DismissReason            *string    `json:"dismiss_reason,omitempty"`
-		DismissedAt              *Timestamp `json:"dismissed_at,omitempty"`
-	} `json:"alert,omitempty"`
-=======
 	Alert *RepositoryVulnerabilityAlert `json:"alert,omitempty"`
->>>>>>> 9036cc0c
 
 	//The repository of the vulnerable dependency.
 	Repository *Repository `json:"repository,omitempty"`
